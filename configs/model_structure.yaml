#
# Copyright (c) 2020, NVIDIA CORPORATION.  All rights reserved.
#
# NVIDIA CORPORATION and its licensors retain all intellectual property
# and proprietary rights in and to this software, related documentation
# and any modifications thereto.  Any use, reproduction, disclosure or
# distribution of this software and related documentation without an express
# license agreement from NVIDIA CORPORATION is strictly prohibited.
#


# Define model parameters

model: resnet            # model type unet, resnet, linear, logistic, fc2, fc3
bn: False                # batch normalization
nblocks: 5               # number of regression blocks in resnet
dil: 8                   # dilation for regression blocks in resnet
width: 50                # kernel size for regression blocks in resnet
nfilt: 15                # number of filters for regression blocks in resnet 
nblocks_cla: 2           # number of classification blocks for resnet
dil_cla: 10              # dilation for classification blocks in resnet
width_cla: 50            # kernel size for classification blocks in resnet
nfilt_cla: 15            # number of filters for classification blocks in resnet
field: 1000              # receptive field for linear/logistic regression
<<<<<<< HEAD
in_channels: 1           # number of tracks for noisy data
=======
afunc: relu              # Activation function.
>>>>>>> abb780f8
<|MERGE_RESOLUTION|>--- conflicted
+++ resolved
@@ -22,8 +22,5 @@
 width_cla: 50            # kernel size for classification blocks in resnet
 nfilt_cla: 15            # number of filters for classification blocks in resnet
 field: 1000              # receptive field for linear/logistic regression
-<<<<<<< HEAD
 in_channels: 1           # number of tracks for noisy data
-=======
-afunc: relu              # Activation function.
->>>>>>> abb780f8
+afunc: relu              # Activation function.