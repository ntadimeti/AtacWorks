#
# Copyright (c) 2019, NVIDIA CORPORATION.  All rights reserved.
#
# NVIDIA CORPORATION and its licensors retain all intellectual property
# and proprietary rights in and to this software, related documentation
# and any modifications thereto.  Any use, reproduction, disclosure or
# distribution of this software and related documentation without an express
# license agreement from NVIDIA CORPORATION is strictly prohibited.
#
"""Evaluate module."""

import time
import torch
from claragenomics.dl4atac.utils import myprint, gather_tensor


def evaluate(*, rank, gpu, task, model, val_loader, metrics_reg,
             metrics_cla, world_size, distributed, pad, transform,
             best_metric=None, res_queue=None):
    """Evaluate given data and calculate metrics.

    Args:
        rank: rank of current process
        gpu: GPU id to use
        task: task among 'regression', 'classification' and 'both'
        model: trained model
        val_loader: dataloader
        metrics_reg: Regression metrics objects
        metrics_cla : Classification metrics objects
        world_size: number of gpus used for evaluation
        distributed: distributed
        best_metric: metric object for comparison
        res_queue: network predictions will be put in the
        queue for result dumping
        pad: padding around intervals
        transform: transformation to apply to coverage track

    """
    model.eval()
    start = time.time()

    ###################################################################
    y_reg_list = []
    y_cla_list = []
    pred_reg_list = []
    pred_cla_list = []

    ###################################################################
    print('Eval for %d batches' % len(val_loader))
    with torch.no_grad():
        for i, batch in enumerate(val_loader):
<<<<<<< HEAD
            idxes = batch['idx']
            x = batch['input']
            y_reg = batch['label_reg']
            y_cla = batch['label_cla']
=======
            x = batch['x']
            y_reg = batch['y_reg']
            y_cla = batch['y_cla']
>>>>>>> abb780f8

            """
            if res_queue: # res_queue indicates the mode we are in
                (key, x, y_reg, y_cla) = batch
            else:
                (x, y_reg, y_cla) = batch
                """
            # move input to GPU for model forward pass
            if len(x.shape) == 2:
                x = x.unsqueeze(1)  # (N, 1, L)
            else:
                x = np.swapaxes(x, 1,2)
            x = x.cuda(gpu, non_blocking=True)

            # transform coverage track if required
            if transform == 'log':
                x = torch.log(x + 1)

            # model forward pass
            pred = model(x)

            ##################################################################
            # Remove padding before evaluation
            if pad is not None:
                center = range(pad, x.shape[2] - pad)
                if task == 'regression' or task == 'both':
                    y_reg = y_reg[:, center]
                if task == 'classification' or task == 'both':
                    y_cla = y_cla[:, center]
                if task == 'both':
                    pred = [x[:, center] for x in pred]
                else:
                    pred = pred[:, center]

            ##################################################################
            # dump results in eval mode
            """
            if res_queue:
                if task == "both":
                    batch_res = np.stack([p.cpu().numpy()
                                          for p in pred], axis=-1)
                else:
                    batch_res = np.expand_dims(pred.cpu().numpy(), axis=-1)
                res_queue.put((idxes, batch_res))
            """
            ##################################################################
            # Store all the batch predictions and labels in a list
            if task == 'both':
                y_reg_list.append(y_reg.detach())
                y_cla_list.append(y_cla.detach())
                pred_reg_list.append(pred[0].cpu().detach())
                pred_cla_list.append(pred[1].cpu().detach())
            elif task == 'classification':
                y_cla_list.append(y_cla.detach())
                pred_cla_list.append(pred.cpu().detach())
            else:
                y_reg_list.append(y_reg.detach())
                pred_reg_list.append(pred.cpu().detach())

        ###################################################################
        # on each device, concat result tensors together for later gathering
        if task == 'both' or task == 'regression':
            ys_reg = torch.cat(y_reg_list, dim=0)
            preds_reg = torch.cat(pred_reg_list, dim=0)
            # Reverse transformation on predicted values for final evaluation
            if transform == 'log':
                preds_reg = torch.exp(preds_reg) - 1
            del y_reg_list
            del pred_reg_list
        if task == 'both' or task == 'classification':
            ys_cla = torch.cat(y_cla_list, dim=0)
            preds_cla = torch.cat(pred_cla_list, dim=0)
            del y_cla_list
            del pred_cla_list

        # gather_start = time.time()
        # gather the results across all devices
        if distributed:
            if task == 'both' or task == 'regression':
                ys_reg = gather_tensor(ys_reg, world_size=world_size,
                                       rank=rank)
                preds_reg = gather_tensor(
                    preds_reg, world_size=world_size, rank=rank)
            if task == 'both' or task == 'classification':
                ys_cla = gather_tensor(ys_cla, world_size=world_size,
                                       rank=rank)
                preds_cla = gather_tensor(
                    preds_cla, world_size=world_size, rank=rank)
            # myprint("Gathering takes {}s".format(time.time()-gather_start),
            # rank=rank)

        # now with the results of whole dataset, compute metrics on device 0
        if rank == 0:
            if task == 'both' or task == 'classification':
                for metric in metrics_cla:
                    metric(preds_cla, ys_cla)
            if task == 'both' or task == 'regression':
                for metric in metrics_reg:
                    metric(preds_reg, ys_reg)
        ###################################################################

        metrics = metrics_reg + metrics_cla

        if rank == 0:
            result_str = " | ".join([str(metric) for metric in metrics])
            if task == 'regression' or task == 'both':
                myprint("Evaluating on {} points.".format(preds_reg.shape[1]))
            else:
                myprint("Evaluating on {} points.".format(preds_cla.shape[1]))
            myprint("Evaluation result: " + result_str, rank=rank)
            myprint("Evaluation time taken: {:7.3f}s".format(
                time.time() - start), color='yellow', rank=rank)<|MERGE_RESOLUTION|>--- conflicted
+++ resolved
@@ -49,16 +49,10 @@
     print('Eval for %d batches' % len(val_loader))
     with torch.no_grad():
         for i, batch in enumerate(val_loader):
-<<<<<<< HEAD
             idxes = batch['idx']
             x = batch['input']
             y_reg = batch['label_reg']
             y_cla = batch['label_cla']
-=======
-            x = batch['x']
-            y_reg = batch['y_reg']
-            y_cla = batch['y_cla']
->>>>>>> abb780f8
 
             """
             if res_queue: # res_queue indicates the mode we are in
