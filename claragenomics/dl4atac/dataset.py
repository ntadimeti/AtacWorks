#
# Copyright (c) 2019, NVIDIA CORPORATION.  All rights reserved.
#
# NVIDIA CORPORATION and its licensors retain all intellectual property
# and proprietary rights in and to this software, related documentation
# and any modifications thereto.  Any use, reproduction, disclosure or
# distribution of this software and related documentation without an express
# license agreement from NVIDIA CORPORATION is strictly prohibited.
#

"""Dataset class. Load data for training, inference, evaluation."""

import sys

import h5py

from torch.utils.data import Dataset


class DatasetBase(Dataset):
    """Base class."""
    def __init__(self, files):
        """Initialize base class.

        Args:
            files: Dataset files to load.

        """
        self.files = files
        self._h5_gen = None
        assert len(files) > 0,\
            "Need to supply at least one file for dataset loading"
        self.running_counts = [0]
        for file in self.files:
            with h5py.File(file, 'r') as f:
                self.running_counts.append(
                    self.running_counts[-1] + f["input"].shape[0])

    def __len__(self):
        """Lengths of all datasets loaded."""
        return (self.running_counts[-1])

    # Just do linear search to find which file to access.
    # Return file number and relative ID...
    # Assume IDX ranges from 0 to (total_len - 1)
    def _get_file_id(self, idx):
        """Return file ID based on index mapping.

        Args:
            idx: file index to fetch ID for.

        """
        for i in range(len(self.files)):
            if idx < self.running_counts[i + 1]:
                return (i, idx - self.running_counts[i])
        # If not found, we have an error
        return None

    def __getitem__(self, idx):
        """Throw error if called.

        idx: File index to fetch the ID for.

        """
        raise NotImplementedError("Abstract class method called")


class DatasetTrain(DatasetBase):
    """Custom class to load data from disk and allow random indexing.

    Args:
        files: list of data file paths.

    """

    def __getitem__(self, idx):
        """Return indexed example.

        Args:
            idx: Index for which the batch is to be returned.

        """
        if self._h5_gen is None:
            self._h5_gen = self._get_generator()
            next(self._h5_gen)
        return self._h5_gen.send(idx)

    def _get_generator(self):
        """Generate example."""
        # Support 2+ datasets
<<<<<<< HEAD
        # Assumption - all files have the same set of named fields
        # All fields will be read
        # List fields in file 0 and create dictionary
        hrecs = {'input':[], 'label_reg':[], 'label_cla':[]}
        for i,filename in enumerate(self.files):
            #print('loading H5Py file %s' % filename)
            hf = h5py.File(filename, 'r')
            for key in hf.keys():
                hrecs[key].append(hf[key])
=======
        hdrecs = []
        for i, filename in enumerate(self.files):
            hf = h5py.File(filename, 'r')
            hd = hf["data"]
            hdrecs.append(hd)
>>>>>>> abb780f8
        idx = yield
        while True:
            # Find correct dataset, given idx
            file_id, local_idx = self._get_file_id(idx)
<<<<<<< HEAD
            assert file_id < len(hrecs['input']), "No file reference %d" % file_id
            rec = {'idx':idx}
            rec['input'] = hrecs['input'][file_id][local_idx]
            rec['label_reg'] = hrecs['label_reg'][file_id][local_idx]
            rec['label_cla'] = hrecs['label_cla'][file_id][local_idx]
            yield rec
                
=======
            assert file_id < len(hdrecs), "No file reference %d" % file_id
            rec = hdrecs[file_id][local_idx]
            if len(rec.shape) == 1:
                # When no labels, return just the input data
                idx = yield {'idx': idx, 'x': rec}
            else:
                # Return 4 items -- IDX (for saving/tracing),
                # input data, upsampled data, peaks/classifications
                idx = yield {'idx': idx, 'x': rec[:, 0], 'y_reg': rec[:, 1],
                             'y_cla': rec[:, 2]}

>>>>>>> abb780f8

class DatasetInfer(DatasetBase):
    """Infer Dataset.

    Not intended to be shuffled

    """
    def __init__(self, files, prefetch_size=256):
        """Initialize class.

        Args:
            files: Files to infer on.
            prefetch_size: Number of samples to prefetch.

        """
        super(DatasetInfer, self).__init__(files)
        self.fh_indices = {}
        for i in range(len(self.files)):
            self.fh_indices[i] = (0, 0)
        self.fh_data = {}
        self.prefetch_size = prefetch_size

    def __getitem__(self, idx):
        """Get data from requested index.

        Args:
            idx: Index to fetch the data from.

        Return:
            Fetched data.

        """
        if self._h5_gen is None:
            self._h5_gen = self._get_generator()
            next(self._h5_gen)
        return self._h5_gen.send(idx)

    def _get_generator(self):
        """Get generator."""
        hdrecs = []
        for i, filename in enumerate(self.files):
            hf = h5py.File(filename, 'r')
            hd = hf["input"]
            hdrecs.append(hd)
            sys.stdout.flush()
        idx = yield
        while True:
            # Find correct dataset, given idx
            file_id, local_idx = self._get_file_id(idx)
            assert file_id < len(self.files)
            if (local_idx < self.fh_indices[file_id][0]) or (
                    local_idx >= self.fh_indices[file_id][1]):
                # Data is not pre loaded, so load new data
                self.fh_indices[file_id] = (local_idx, local_idx +
                                            self.prefetch_size)
                self.fh_data[file_id] = hdrecs[file_id][local_idx:
                                                        local_idx +
                                                        self.prefetch_size]
                sys.stdout.flush()
            rec = self.fh_data[file_id][local_idx -
                                        self.fh_indices[file_id][0]]
            sys.stdout.flush()
            idx = yield {'idx':idx, 'input':rec}
            #if len(rec.shape) == 1:
                # When no labels, return just the input data
<<<<<<< HEAD
            #    idx = yield {'idx':idx, 'x':rec}
            #else:
                # Return 4 items -- IDX (for saving/tracing), input data, upsampled data, peaks/classifications
                #idx = yield {'idx':idx, 'x':rec[:,0], 'y_reg':rec[:,1], 'y_cla':rec[:,2]}
=======
                idx = yield {'idx': idx, 'x': rec}
            else:
                # Return 4 items -- IDX (for saving/tracing),
                # input data, upsampled data, peaks/classifications
                idx = yield {'idx': idx, 'x': rec[:, 0],
                             'y_reg': rec[:, 1], 'y_cla': rec[:, 2]}
>>>>>>> abb780f8

"""
# Is this even used?
class DatasetEval(DatasetBase):

    def __getitem__(self, idx):
        for i in range(len(self.running_counts) - 1):
            low = self.running_counts[i]
            high = self.running_counts[i+1]
            if idx >= low and idx < high:
                with h5py.File(self.files[i]) as f:
                    batch_key = self.batch_name_prefix + str(idx-low)
                    batch = torch.from_numpy(np.array(f[batch_key]))
                    x = batch[..., 0].type(torch.float32)
                    y_reg = batch[..., 1].type(torch.float32)
                    y_cla = batch[..., 2].type(torch.float32)
                break

        return self.batch_name_prefix + str(idx), x, y_reg, y_cla


def custom_collate_train(batch):
    '''
        Assumes batch to be a sequence of tuples (x, y1, y2)
    '''
    elem = batch[0]
    assert len(elem[0].shape) == 2
    zipped = zip(*batch)
    return [torch.cat(samples, 0) for samples in zipped]


def custom_collate_infer(batch):
    '''
        Assumes batch to be a sequence of tensors
    '''
    if len(batch) != 1:
        raise AttributeError("Inference must be done one batch at a time,
        for now.")

    key, tensor = batch[0]
    assert len(tensor.shape) == 2
    return (key, tensor.contiguous())


def custom_collate_eval(batch):
    '''
        Assumes batch to be a sequence of tensors
    '''
    if len(batch) != 1:
        raise AttributeError("Evaluation (with result dumping) must be done
        one batch at a time, for now.")

    key, x, y_reg, y_cla = batch[0]
    assert len(x.shape) == 2
    return (key, x.contiguous(), y_reg.contiguous(), y_cla.contiguous())
"""<|MERGE_RESOLUTION|>--- conflicted
+++ resolved
@@ -88,48 +88,26 @@
     def _get_generator(self):
         """Generate example."""
         # Support 2+ datasets
-<<<<<<< HEAD
         # Assumption - all files have the same set of named fields
         # All fields will be read
-        # List fields in file 0 and create dictionary
+        # List fields and create dictionary
         hrecs = {'input':[], 'label_reg':[], 'label_cla':[]}
         for i,filename in enumerate(self.files):
             #print('loading H5Py file %s' % filename)
             hf = h5py.File(filename, 'r')
             for key in hf.keys():
                 hrecs[key].append(hf[key])
-=======
-        hdrecs = []
-        for i, filename in enumerate(self.files):
-            hf = h5py.File(filename, 'r')
-            hd = hf["data"]
-            hdrecs.append(hd)
->>>>>>> abb780f8
         idx = yield
         while True:
             # Find correct dataset, given idx
             file_id, local_idx = self._get_file_id(idx)
-<<<<<<< HEAD
             assert file_id < len(hrecs['input']), "No file reference %d" % file_id
             rec = {'idx':idx}
             rec['input'] = hrecs['input'][file_id][local_idx]
             rec['label_reg'] = hrecs['label_reg'][file_id][local_idx]
             rec['label_cla'] = hrecs['label_cla'][file_id][local_idx]
             yield rec
-                
-=======
-            assert file_id < len(hdrecs), "No file reference %d" % file_id
-            rec = hdrecs[file_id][local_idx]
-            if len(rec.shape) == 1:
-                # When no labels, return just the input data
-                idx = yield {'idx': idx, 'x': rec}
-            else:
-                # Return 4 items -- IDX (for saving/tracing),
-                # input data, upsampled data, peaks/classifications
-                idx = yield {'idx': idx, 'x': rec[:, 0], 'y_reg': rec[:, 1],
-                             'y_cla': rec[:, 2]}
-
->>>>>>> abb780f8
+
 
 class DatasetInfer(DatasetBase):
     """Infer Dataset.
@@ -195,19 +173,11 @@
             idx = yield {'idx':idx, 'input':rec}
             #if len(rec.shape) == 1:
                 # When no labels, return just the input data
-<<<<<<< HEAD
             #    idx = yield {'idx':idx, 'x':rec}
             #else:
                 # Return 4 items -- IDX (for saving/tracing), input data, upsampled data, peaks/classifications
                 #idx = yield {'idx':idx, 'x':rec[:,0], 'y_reg':rec[:,1], 'y_cla':rec[:,2]}
-=======
-                idx = yield {'idx': idx, 'x': rec}
-            else:
-                # Return 4 items -- IDX (for saving/tracing),
-                # input data, upsampled data, peaks/classifications
-                idx = yield {'idx': idx, 'x': rec[:, 0],
-                             'y_reg': rec[:, 1], 'y_cla': rec[:, 2]}
->>>>>>> abb780f8
+
 
 """
 # Is this even used?
