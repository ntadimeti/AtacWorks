#
# Copyright (c) 2019, NVIDIA CORPORATION.  All rights reserved.
#
# NVIDIA CORPORATION and its licensors retain all intellectual property
# and proprietary rights in and to this software, related documentation
# and any modifications thereto.  Any use, reproduction, disclosure or
# distribution of this software and related documentation without an express
# license agreement from NVIDIA CORPORATION is strictly prohibited.
#

"""Utility functions."""
import shutil
import os
import time

import h5py
import numpy as np
from datetime import datetime
from termcolor import colored
import torch
import torch.distributed as dist

import yaml


def myprint(msg, color=None, rank=0):
    """Custom print function.

    Args:
        msg: Message to print.
        color: Color to print in.
        rank: --

    """
    if rank == 0:
        print(colored(msg, color))


def safe_make_dir(path):
    """Make directory if it does not exist.

    Args:
        path: Path to the directory to be created.

    """
    try:
        if not os.path.exists(path):
            os.makedirs(path)
    except (OSError, ValueError, TypeError):
        print('Failed to create directory {}: already exists!'.format(path))


def make_experiment_dir(label, out_home, timestamp=True,
                        create_latest_symlink=True):
    """Make output directory. Create appropriate symlinks.

    Args:
        label: Label to attach to the experiment directory.
        out_home: Parent directory to save the experiment directory at.
        timestamp: Attach timestamp to output folder.
        create_latest_symlink: Whether to create a symlink folder with
        latest timestamped folder.

    Return:
        Experiment path string.

    """
    exp_name = label
    if timestamp:
        exp_name = exp_name + datetime.now().strftime("_%Y.%m.%d_%H.%M")

    exp_path = os.path.join(out_home, exp_name)
    safe_make_dir(exp_path)
    # Python doesn't support forced smlink update.
    # Therefore, removing and then making a new symlink.
    if create_latest_symlink:
        latest_symlink = os.path.join(out_home,
                                      "{}_{}".format(label, "latest"))
        if (os.path.islink(latest_symlink)):
            os.remove(latest_symlink)
        os.symlink(os.path.abspath(exp_path), latest_symlink)
    return exp_path


def save_config(config_path, config_params):
    """Save config files used for training.

    Args:
        config_path : Path to config file.
        config_params : object containing config parameters.

    """
    # Only write if config doesn't already exist
    if not os.path.exists(config_path):
        myprint("Saving config file to {}...".format(config_path))
        with open(config_path, "w") as outfile:
            yaml.dump(vars(config_params), outfile)


def save_model(model, exp_dir, filename, epoch, is_best=True):
    """Save model.

    Args:
        model: Model.
        exp_dir: Experiment directory where to store the model
        filename: Filename to store the model by.
        epoch: Current epoch.
        is_best: Whether this is the current best model.

    """
    filename = "epoch{}_{}".format(epoch, filename)
    checkpoint_path = os.path.join(exp_dir, filename)
    myprint("Saving model ckpt to {}...".format(checkpoint_path),
            color='yellow')
    states = {'state_dict': model.state_dict()}
    torch.save(states, checkpoint_path)
    if is_best:
        best_checkpoint_path = os.path.join(exp_dir, 'model_best.pth.tar')
        myprint("Saving best model to {}...".format(best_checkpoint_path),
                color='yellow')
        shutil.copyfile(checkpoint_path, best_checkpoint_path)


def load_model(model, weights_path, rank=None):
    """Load model.

    Args:
        model: Model to load.
        weights_path: Path to where weights of the model are stored.
        rank: Rank.

    """
    try:
        myprint("Loading model weights from {}...".format(weights_path),
                color='yellow', rank=rank)
        checkpoint = torch.load(weights_path, map_location="cuda:" + str(rank))
        model.load_state_dict(checkpoint['state_dict'])
        myprint("Finished loading.", color='yellow', rank=rank)
    except (OSError, ValueError) as e:
        raise Exception(
            "Failed to load weights from path {}: {}".format(weights_path, e))

    return model


def assert_device_available(gpu):
    """Assert that requested GPU device is available.

    Args:
        gpu: Identitiy of GPU device.

    Raise:
        Error if requested device is not available.

    """
    ngpus_per_node = torch.cuda.device_count()
    if gpu >= ngpus_per_node:
        raise ValueError(
            "GPU:{} is not available. "
            "The node has {} GPUs".format(gpu, ngpus_per_node))


def equal_width_formatter(total):
    """Equal width formatter.

    Args:
        total: total width.

    Return:
        formatted string.

    """
    num_digits = len(str(total // 1))
    fmt = '{:' + str(num_digits) + 'd}'
    return '[' + fmt + '/' + fmt.format(total) + ']'


def progbar(*, curr, total, progbar_len, pre_bar_msg, post_bar_msg):
    """Progress bar.

    Args:
        curr: Current epoch?
        total: total epochs
        progbar_len: progress bar length
        pre_bar_msg: Message.
        post_bar_msg: Message.

    """
    frac = curr / total
    filled_progbar = round(frac * progbar_len)
    fmt = equal_width_formatter(total)

    print(pre_bar_msg,
          '#' * filled_progbar + '-' * (progbar_len - filled_progbar),
          fmt.format(curr),
          post_bar_msg, end='\n', flush=True)

    # sys.stdout.flush()


<<<<<<< HEAD
def gather_files_from_cmdline(input, extension=".h5"):
=======
def gather_files_from_cmdline(input):
    """Gather all input files and return as list.

    Args:
        input: Input of files.

    Return:
        List of input files.

    """
>>>>>>> abb780f8
    path = input.strip("[]")
    res = None
    if path == input:
        # a single path is provided; not wrapped in []
        # could be a regular file or a directory
        if os.path.isfile(path):
            assert path.endswith(extension)
            res = [path]
        elif os.path.isdir(path):
            paths = [os.path.join(path, f)
                     for f in os.listdir(path)]
<<<<<<< HEAD
            paths = [f for f in paths if os.path.isfile(f) and f.endswith(extension)]
=======
            paths = [f for f in paths if
                     os.path.isfile(f) and f.endswith(".h5")]
>>>>>>> abb780f8
            res = paths
    else:
        # multiple regular files wrapped in []
        paths = [f.strip() for f in path.split(',')]
        paths = [f for f in paths if os.path.isfile(f) and f.endswith(".h5")]
        res = paths

    if not res:
        raise Exception("Invalid format for file paths provided.")

    return res


def gather_tensor(tensor, world_size, rank):
    """Gather tensor.

    Args:
        tensor: tensor.
        world_size: world_size.
        rank: rank.

    Return:
        res.

    """
    gather_list = [torch.empty_like(tensor) for _ in range(world_size)]
    dist.all_gather(gather_list, tensor)
    res = None
    if rank == 0:  # only rank 0 needs the result tensor
        res = torch.cat(gather_list, dim=0)
    del gather_list
    return res


def dump_results(task, res, result_path, print_freq=5):
    """Dump results into a h5 file.

    Args:
        task: Regression or classification or both.
        res: result to be dumped
        result_path: Path to h5.
        print_freq: Print every 5 epochs.

    """
    start = time.time()
    num_batches = len(res)
    with h5py.File(result_path, 'w') as f:
        for i, batch_res in enumerate(res):
            if task == "both":
                batch_res = np.stack(batch_res, axis=-1)
            else:
                batch_res = np.expand_dims(batch_res, axis=-1)

            f.create_dataset('batch' + str(i), data=batch_res,
                             compression='lzf')

            if i % print_freq == 0:
                progbar(curr=i, total=num_batches, progbar_len=20,
                        pre_bar_msg="Dumping", post_bar_msg="")

    myprint("Inference result saved to {}".format(result_path), color='yellow')
    myprint("Result dumping time taken: {:8.3f}s".format(time.time() - start),
            color='yellow')


# NOTE -- Compied from Megatron
class Timers:
    """Group of timers."""

    class Timer:
        """Timer."""

        def __init__(self, name):
            """Initialize.

            Args:
                name: Name.

            """
            self.name_ = name
            self.elapsed_ = 0.0
            self.started_ = False
            self.start_time = time.time()

        def start(self):
            """Start the timer."""
            assert not self.started_, 'timer has already been started'
            torch.cuda.synchronize()
            self.start_time = time.time()
            self.started_ = True

        def stop(self):
            """Stop the timer."""
            assert self.started_, 'timer is not started'
            torch.cuda.synchronize()
            self.elapsed_ += (time.time() - self.start_time)
            self.started_ = False

        def reset(self):
            """Reset timer."""
            self.elapsed_ = 0.0
            self.started_ = False

        def elapsed(self, reset=True):
            """Calculate the elapsed time."""
            started_ = self.started_
            # If the timing in progress, end it first.
            if self.started_:
                self.stop()
            # Get the elapsed time.
            elapsed_ = self.elapsed_
            # Reset the elapsed time
            if reset:
                self.reset()
            # If timing was in progress, set it back.
            if started_:
                self.start()
            return elapsed_

    def __init__(self):
        """Initialize."""
        self.timers = {}

    def __call__(self, name):
        """Callable object.

        Args:
            name: Name.

        """
        if name not in self.timers:
            self.timers[name] = self.Timer(name)
        return self.timers[name]

    def log(self, names, normalizer=1.0, reset=True):
        """Log a group of timers."""
        assert normalizer > 0.0
        string = 'time (ms)'
        for name in names:
            elapsed_time = self.timers[name].elapsed(
                reset=reset) * 1000.0 / normalizer
            string += ' | {}: {:.2f}'.format(name, elapsed_time)
        print(string)<|MERGE_RESOLUTION|>--- conflicted
+++ resolved
@@ -198,10 +198,7 @@
     # sys.stdout.flush()
 
 
-<<<<<<< HEAD
 def gather_files_from_cmdline(input, extension=".h5"):
-=======
-def gather_files_from_cmdline(input):
     """Gather all input files and return as list.
 
     Args:
@@ -211,7 +208,6 @@
         List of input files.
 
     """
->>>>>>> abb780f8
     path = input.strip("[]")
     res = None
     if path == input:
@@ -223,12 +219,8 @@
         elif os.path.isdir(path):
             paths = [os.path.join(path, f)
                      for f in os.listdir(path)]
-<<<<<<< HEAD
-            paths = [f for f in paths if os.path.isfile(f) and f.endswith(extension)]
-=======
-            paths = [f for f in paths if
-                     os.path.isfile(f) and f.endswith(".h5")]
->>>>>>> abb780f8
+            paths = [f for f in paths if 
+                     os.path.isfile(f) and f.endswith(extension)]
             res = paths
     else:
         # multiple regular files wrapped in []
